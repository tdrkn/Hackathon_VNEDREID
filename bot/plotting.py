import io
from typing import List, Dict

import matplotlib
matplotlib.use('Agg')  # headless backend
import matplotlib.pyplot as plt
import pandas as pd
import mplfinance as mpf

def make_portfolio_chart(rows: List[Dict]) -> io.BytesIO | None:
    """Return a bar chart image for portfolio data as BytesIO."""
    tickers = []
    values = []
    for r in rows:
        ticker = r.get("ticker")
        value = r.get("value")
        if ticker and ticker not in ("-", "—") and isinstance(value, (int, float)):
            tickers.append(ticker)
            values.append(value)
    if not values:
        return None
    fig, ax = plt.subplots(figsize=(8, 4))
    ax.bar(tickers, values, color="skyblue")
    ax.set_title("Portfolio value by ticker")
    ax.set_xlabel("Ticker")
    ax.set_ylabel("Value")
    ax.tick_params(axis="x", rotation=45)
    plt.tight_layout()
    buf = io.BytesIO()
    plt.savefig(buf, format="png")
    plt.close(fig)
    buf.seek(0)
    return buf


def _smma(values: List[float], period: int) -> List[float]:
    if len(values) < period:
        return [None] * len(values)
    res = [None] * (period - 1)
    sma = sum(values[:period]) / period
    res.append(sma)
    for i in range(period, len(values)):
        prev = res[-1]
        val = (prev * (period - 1) + values[i]) / period
        res.append(val)
    return res


def make_price_history_chart(points: List[Dict]) -> io.BytesIO | None:
    """Return a candlestick chart image with Alligator indicator."""
    if not points:
        return None
    df = pd.DataFrame(points)
    if not {"open", "high", "low", "close", "date"}.issubset(df.columns):
        return None
    df["date"] = pd.to_datetime(df["date"])
    df.set_index("date", inplace=True)
    median = (df["high"] + df["low"]) / 2
    df["jaw"] = pd.Series(_smma(median.tolist(), 21)).shift(8)
    df["teeth"] = pd.Series(_smma(median.tolist(), 11)).shift(5)
    df["lips"] = pd.Series(_smma(median.tolist(), 8)).shift(3)

    apds = [
        mpf.make_addplot(df["jaw"], color="skyblue"),
        mpf.make_addplot(df["teeth"], color="red"),
        mpf.make_addplot(df["lips"], color="green"),
    ]

<<<<<<< HEAD
    mc = mpf.make_marketcolors(up="green", down="red")
    style = mpf.make_mpf_style(
        base_mpf_style="nightclouds", marketcolors=mc, gridstyle=":"
    )
=======
    style = mpf.make_mpf_style(base_mpf_style="nightclouds", gridstyle=":")
>>>>>>> 091be1bb
    fig, axlist = mpf.plot(
        df,
        type="candle",
        style=style,
        addplot=apds,
        returnfig=True,
        ylabel="Price",
        tight_layout=True,
<<<<<<< HEAD
=======
        upcolor="green",
        downcolor="red",
>>>>>>> 091be1bb
    )
    ax = axlist[0]

    last = df.iloc[-1]
    labels = [
        f"O:{last['open']:.2f}",
        f"H:{last['high']:.2f}",
        f"L:{last['low']:.2f}",
        f"C:{last['close']:.2f}",
    ]
    for name in ("jaw", "teeth", "lips"):
        val = last[name]
        if pd.notna(val):
            labels.append(f"{name}:{val:.2f}")
    ax.legend(labels, fontsize="small")

    buf = io.BytesIO()
    fig.savefig(buf, format="png")
    plt.close(fig)
    buf.seek(0)
    return buf
<|MERGE_RESOLUTION|>--- conflicted
+++ resolved
@@ -66,14 +66,11 @@
         mpf.make_addplot(df["lips"], color="green"),
     ]
 
-<<<<<<< HEAD
     mc = mpf.make_marketcolors(up="green", down="red")
     style = mpf.make_mpf_style(
         base_mpf_style="nightclouds", marketcolors=mc, gridstyle=":"
     )
-=======
-    style = mpf.make_mpf_style(base_mpf_style="nightclouds", gridstyle=":")
->>>>>>> 091be1bb
+
     fig, axlist = mpf.plot(
         df,
         type="candle",
@@ -82,11 +79,7 @@
         returnfig=True,
         ylabel="Price",
         tight_layout=True,
-<<<<<<< HEAD
-=======
-        upcolor="green",
-        downcolor="red",
->>>>>>> 091be1bb
+
     )
     ax = axlist[0]
 
