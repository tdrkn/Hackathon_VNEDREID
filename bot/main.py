--- conflicted
+++ resolved
@@ -279,14 +279,10 @@
 
 async def send_csv(update: Update, context: ContextTypes.DEFAULT_TYPE) -> None:
     """Send current news CSV file to the user."""
-<<<<<<< HEAD
+
     if os.path.exists(CSV_PATH):
         with open(CSV_PATH, 'rb') as f:
-=======
-    path = 'articles.csv'
-    if os.path.exists(path):
-        with open(path, 'rb') as f:
->>>>>>> e9cc21e8
+
             await update.message.reply_document(f, filename='articles.csv')
     else:
         await update.message.reply_text('Файл articles.csv не найден.')
