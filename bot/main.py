import os
import logging

import pandas as pd
import io


from sumy.parsers.plaintext import PlaintextParser
from sumy.nlp.tokenizers import Tokenizer
from sumy.summarizers.lsa import LsaSummarizer
import asyncio
from telegram import Update, ReplyKeyboardMarkup
from telegram.ext import (
    ApplicationBuilder,
    CommandHandler,
    ContextTypes,
    MessageHandler,
    filters,
)
from concurrent.futures import ThreadPoolExecutor
from dotenv import load_dotenv
load_dotenv()

from .postgres import (
    init_pool as init_pg_pool,
    ensure_schema,
    fetch_by_ticker,
    fetch_ai_by_ticker,
    replace_portfolio,
    fetch_portfolio,
)
from .storage import CSV_PATH
from .mybag import (
    get_portfolio_text,
    get_portfolio_data,
)
from .userdb import (
    init_db,
    add_subscription,
    add_subscriptions,
    remove_subscription,
    get_subscriptions,
    get_rankings,
    load_token,
    save_token,
)

from .plotting import make_portfolio_chart, make_price_history_chart
from .market import get_ticker_history



LOG_PATH = os.path.join(os.path.dirname(__file__), 'bot.log')

# Thread pool for future blocking tasks
THREAD_POOL = ThreadPoolExecutor(max_workers=int(os.getenv('WORKERS', '8')))
PG_POOL = None
WAITING_TOKEN = set()

logging.basicConfig(
    level=logging.INFO,
    format='%(asctime)s [%(levelname)s] %(message)s',
    handlers=[
        logging.FileHandler(LOG_PATH, encoding='utf-8'),
        logging.StreamHandler(),
    ],
)





async def pg_startup(app) -> None:
    global PG_POOL
    try:
        PG_POOL = await init_pg_pool()
        await ensure_schema(PG_POOL)
    except Exception as e:
        logging.error("PostgreSQL unavailable: %s", e)
        PG_POOL = None


async def pg_shutdown(app) -> None:
    if PG_POOL:
        await PG_POOL.close()


def summarize_text(text: str, sentences: int = 3) -> str:
    parser = PlaintextParser.from_string(text, Tokenizer('english'))
    summarizer = LsaSummarizer()
    summary = summarizer(parser.document, sentences)
    return ' '.join(str(sentence) for sentence in summary)



async def get_news_digest(ticker: str, limit: int = 3) -> str:
    """Return news digest for ticker from Postgres database."""
    if PG_POOL is None:
        return 'База данных недоступна.'
    articles_data = await fetch_by_ticker(PG_POOL, ticker, limit * 5)
    if not articles_data:
        return 'Статьи не найдены.'

    digest_parts = []
    for art in articles_data[:limit]:
        text = art.get('body') or ''

        summary = await asyncio.to_thread(summarize_text, text) if text else ''

        digest_parts.append(f"*{art['title']}*\n{summary}\n{art['link']}")

    return '\n\n'.join(digest_parts)


async def get_ai_news(ticker: str, limit: int = 3) -> str:
    """Return analysed news summaries for ticker."""
    if PG_POOL is None:
        return 'База данных недоступна.'
    articles_data = await fetch_ai_by_ticker(PG_POOL, ticker, limit)
    if not articles_data:
        return 'Новостей нет.'

    lines = []
    for art in articles_data:
        summary = art.get('summary_text') or ''
        link = art.get('link', '')
        title = art.get('title', '')
        lines.append(f"*{title}*\n{summary}\n{link}")

    return '\n\n'.join(lines)


async def start(update: Update, context: ContextTypes.DEFAULT_TYPE) -> None:
    """Send welcome message with command buttons."""
    keyboard = [['/help', '/digest'], ['/mybag', '/news']]
    reply_markup = ReplyKeyboardMarkup(keyboard, resize_keyboard=True)
    await update.message.reply_text(
        'Привет! Выберите команду с помощью кнопок ниже.',
        reply_markup=reply_markup,
    )


        'Привет! Используйте /subscribe <TICKER> [...] чтобы подписаться на новости.'
<<<<<<< HEAD
        'Доступные команды: /subscribe, /unsubscribe, /subs, /digest, /news, /csv, /csvbag, /log, /rank, /mybag, /help'
=======
        'Доступные команды: /subscribe, /unsubscribe, /digest, /news, /csv, /csvbag, /log, /rank, /mybag, /help'
>>>>>>> e27d1b84


async def show_menu(update: Update, context: ContextTypes.DEFAULT_TYPE) -> None:
    """Display command buttons."""
    keyboard = [['/help', '/digest'], ['/mybag', '/news']]
    reply_markup = ReplyKeyboardMarkup(keyboard, resize_keyboard=True)
    await update.message.reply_text(
        'Выберите команду:',
        reply_markup=reply_markup,
    )


async def help_command(update: Update, context: ContextTypes.DEFAULT_TYPE) -> None:

    await update.message.reply_text(

        '/start - приветственное сообщение\n'
        '/subscribe <TICKER> [...] - подписаться на один или несколько тикеров\n'
        '/unsubscribe <TICKER> - отписаться от тикера\n'
<<<<<<< HEAD
        '/subs - показать текущие подписки\n'
=======

>>>>>>> e27d1b84
        '/digest - получить новостной дайджест по подпискам\n'
        '/rank - показать самые популярные тикеры\n'
        '/news [hours|days|weeks N] - свежие новости за период\n'
        '/csv - скачать текущий CSV файл со статьями\n\n'
        '*Портфель*\n'
        '/mybag - показать портфель Тинькофф Инвест\n'
        '/csvbag - скачать ваш портфель в CSV\n'
        '/chart - диаграмма распределения портфеля\n'
        '/history <TICKER> [days] - график цены тикера\n\n'
        '*Прочее*\n'
        '/log - показать последние строки лога\n'
        '/help - показать эту справку'
    )
    await update.message.reply_text(help_text, parse_mode='Markdown')



async def subscribe(update: Update, context: ContextTypes.DEFAULT_TYPE) -> None:
    if not context.args:

        await update.message.reply_text('Использование: /subscribe <TICKER> [...]')
        return
    tickers = context.args
    subs = await add_subscriptions(update.effective_user.id, tickers)
    await update.message.reply_text(
        'Текущие подписки: ' + ', '.join(subs)
    )
    logging.info(
        "%s subscribed to %s",
        update.effective_user.id,
        ','.join([t.upper() for t in tickers]),
    )



async def unsubscribe(update: Update, context: ContextTypes.DEFAULT_TYPE) -> None:
    if not context.args:

        await update.message.reply_text('Использование: /unsubscribe <TICKER>')
        return
    ticker = context.args[0]
    await remove_subscription(update.effective_user.id, ticker)
    await update.message.reply_text(f'Вы отписались от {ticker.upper()}')
    logging.info("%s unsubscribed from %s", update.effective_user.id, ticker.upper())


async def list_subscriptions(update: Update, context: ContextTypes.DEFAULT_TYPE) -> None:
    subs = await get_subscriptions(update.effective_user.id)
    if not subs:
        await update.message.reply_text('У вас нет подписок.')
    else:
        await update.message.reply_text('Ваши подписки: ' + ', '.join(subs))



async def digest(update: Update, context: ContextTypes.DEFAULT_TYPE) -> None:
    tickers = await get_subscriptions(update.effective_user.id)
    if not tickers:

        await update.message.reply_text('У вас нет подписок.')

        return
    await update.message.reply_text('Собираю новости, пожалуйста подождите...')
    tasks = [asyncio.create_task(get_news_digest(t)) for t in tickers]

    digests = await asyncio.gather(*tasks, return_exceptions=True)
    results = []
    for t, d in zip(tickers, digests):
        if isinstance(d, Exception):
            msg = 'Ошибка получения новостей'
        else:
            msg = d
        results.append(f'*{t}*\n{msg}')
    messages = results
    await update.message.reply_text('\n\n'.join(messages), parse_mode='Markdown')
    logging.info("Digest sent to %s for %d tickers", update.effective_user.id, len(tickers))


async def rank(update: Update, context: ContextTypes.DEFAULT_TYPE) -> None:
    ranking = await get_rankings()
    if not ranking:
        await update.message.reply_text('Подписок ещё нет.')
        return
    lines = [f'{idx + 1}. {ticker} — {count}' for idx, (ticker, count) in enumerate(ranking[:10])]
    await update.message.reply_text('\n'.join(lines))
    logging.info("Rank command used by %s", update.effective_user.id)


async def mybag(update: Update, context: ContextTypes.DEFAULT_TYPE) -> None:
    """Show user portfolio using stored token or ask for it."""
    user_id = update.effective_user.id
    token = await load_token(user_id)
    if token:
        await update.message.reply_text('Получаю портфель, пожалуйста подождите...')
        text = await get_portfolio_text(token)
        rows = await get_portfolio_data(token)
        tickers = [r.get('ticker') for r in rows]
        await add_subscriptions(user_id, [t for t in tickers if t and t not in ('-', '—')])
        if PG_POOL:
            try:
                await replace_portfolio(PG_POOL, user_id, rows)
            except Exception as e:
                logging.error('Failed to save portfolio: %s', e)
        await update.message.reply_text(f'```\n{text}\n```', parse_mode='Markdown')
        await update.message.reply_text('Тикеры портфеля добавлены в подписки.')
        return

    WAITING_TOKEN.add(user_id)
    await update.message.reply_text('Отправьте токен Тинькофф Инвест в формате t.*')


async def handle_token_message(update: Update, context: ContextTypes.DEFAULT_TYPE) -> None:
    user_id = update.effective_user.id
    if user_id not in WAITING_TOKEN:
        return
    token = update.message.text.strip()
    await save_token(user_id, token)
    WAITING_TOKEN.discard(user_id)
    await update.message.reply_text('Токен сохранён. Получаю портфель...')
    text = await get_portfolio_text(token)
    rows = await get_portfolio_data(token)
    tickers = [r.get('ticker') for r in rows]
    await add_subscriptions(user_id, [t for t in tickers if t and t not in ('-', '—')])
    if PG_POOL:
        try:
            await replace_portfolio(PG_POOL, user_id, rows)
        except Exception as e:
            logging.error('Failed to save portfolio: %s', e)
    await update.message.reply_text(f'```\n{text}\n```', parse_mode='Markdown')
    await update.message.reply_text('Тикеры портфеля добавлены в подписки.')
<<<<<<< HEAD
=======

>>>>>>> e27d1b84

async def chart(update: Update, context: ContextTypes.DEFAULT_TYPE) -> None:
    """Send a portfolio chart for the user."""
    user_id = update.effective_user.id
    token = await load_token(user_id)
    if not token:
        WAITING_TOKEN.add(user_id)
        await update.message.reply_text('Отправьте токен Тинькофф Инвест в формате t.*')
        return
    await update.message.reply_text('Строю график, пожалуйста подождите...')
    rows = await get_portfolio_data(token)
    buf = make_portfolio_chart(rows)
    if not buf:
        await update.message.reply_text('Не удалось построить график.')
        return
    buf.name = 'portfolio.png'
    await update.message.reply_photo(buf)


async def history(update: Update, context: ContextTypes.DEFAULT_TYPE) -> None:
    """Send price history chart for a ticker."""
    if not context.args:
        await update.message.reply_text('Использование: /history <TICKER> [days]')
        return
    ticker = context.args[0]
    days = 30
    if len(context.args) > 1:
        try:
            days = int(context.args[1])
        except ValueError:
            days = 30
    user_id = update.effective_user.id
    token = await load_token(user_id)
    if not token:
        WAITING_TOKEN.add(user_id)
        await update.message.reply_text('Отправьте токен Тинькофф Инвест в формате t.*')
        return
    await update.message.reply_text('Получаю данные, пожалуйста подождите...')
    points = await get_ticker_history(token, ticker, days)
    buf = make_price_history_chart(points)
    if not buf:
        await update.message.reply_text('Не удалось построить график.')
        return
    buf.name = f'{ticker}.png'
    await update.message.reply_photo(buf)

async def news(update: Update, context: ContextTypes.DEFAULT_TYPE) -> None:
    """Show recent analysed news for user's subscriptions."""
    tickers = await get_subscriptions(update.effective_user.id)
    if not tickers:
        await update.message.reply_text('У вас нет подписок.')
        return
    await update.message.reply_text('Ищу новости, пожалуйста подождите...')

    tasks = [asyncio.create_task(get_ai_news(t)) for t in tickers]
    digests = await asyncio.gather(*tasks, return_exceptions=True)
    results = []
    for t, d in zip(tickers, digests):
        if isinstance(d, Exception):
            msg = 'Ошибка получения новостей'
        else:
            msg = d
        results.append(f'*{t}*\n{msg}')
    await update.message.reply_text('\n\n'.join(results), parse_mode='Markdown')
    logging.info("News command used by %s for %d tickers", update.effective_user.id, len(tickers))


async def show_log(update: Update, context: ContextTypes.DEFAULT_TYPE) -> None:
    """Send last 20 lines of the log file."""
    if os.path.exists(LOG_PATH):
        with open(LOG_PATH, 'r', encoding='utf-8') as f:
            lines = f.readlines()[-20:]
        await update.message.reply_text(''.join(lines) or 'Лог пуст.')
    else:
        await update.message.reply_text('Файл лога не найден.')


async def send_csv(update: Update, context: ContextTypes.DEFAULT_TYPE) -> None:
    """Send current news CSV file to the user."""

    if os.path.exists(CSV_PATH):
        with open(CSV_PATH, 'rb') as f:
            await update.message.reply_document(f, filename='articles.csv')
    else:
        await update.message.reply_text('Файл articles.csv не найден.')


async def send_csvbag(update: Update, context: ContextTypes.DEFAULT_TYPE) -> None:
    """Send user's portfolio as CSV file."""
    if PG_POOL is None:
        await update.message.reply_text('База данных недоступна.')
        return
    user_id = update.effective_user.id
    rows = await fetch_portfolio(PG_POOL, user_id)
    if not rows:
        await update.message.reply_text('Данных портфеля нет.')
        return
    df = pd.DataFrame(rows)
    csv_bytes = df.to_csv(index=False).encode('utf-8')
    buffer = io.BytesIO(csv_bytes)
    buffer.name = 'portfolio.csv'
    buffer.seek(0)
    await update.message.reply_document(buffer, filename='portfolio.csv')

def main():
    token = os.getenv('TELEGRAM_TOKEN')
    if not token:
        raise RuntimeError('TELEGRAM_TOKEN not set')

    asyncio.run(init_db())

    # Ensure event loop exists for python-telegram-bot
    try:
        asyncio.get_running_loop()
    except RuntimeError:
        asyncio.set_event_loop(asyncio.new_event_loop())

    app = (
        ApplicationBuilder()
        .token(token)
        .concurrent_updates(True)
        .post_init(pg_startup)
        .post_shutdown(pg_shutdown)
        .build()
    )

    app.add_handler(CommandHandler('start', start))
    app.add_handler(CommandHandler('menu', show_menu))
    app.add_handler(CommandHandler('help', help_command))
    app.add_handler(CommandHandler('subscribe', subscribe))
    app.add_handler(CommandHandler('unsubscribe', unsubscribe))
    app.add_handler(CommandHandler('subs', list_subscriptions))
    app.add_handler(CommandHandler('digest', digest))
    app.add_handler(CommandHandler('rank', rank))
    app.add_handler(CommandHandler('news', news))
    app.add_handler(CommandHandler('csv', send_csv))
    app.add_handler(CommandHandler('csvbag', send_csvbag))
    app.add_handler(CommandHandler('log', show_log))
    app.add_handler(CommandHandler('mybag', mybag))
    app.add_handler(CommandHandler('chart', chart))
    app.add_handler(CommandHandler('history', history))
    app.add_handler(MessageHandler(filters.TEXT & (~filters.COMMAND), handle_token_message))


    app.run_polling()


if __name__ == '__main__':
    main()<|MERGE_RESOLUTION|>--- conflicted
+++ resolved
@@ -141,11 +141,8 @@
 
 
         'Привет! Используйте /subscribe <TICKER> [...] чтобы подписаться на новости.'
-<<<<<<< HEAD
         'Доступные команды: /subscribe, /unsubscribe, /subs, /digest, /news, /csv, /csvbag, /log, /rank, /mybag, /help'
-=======
-        'Доступные команды: /subscribe, /unsubscribe, /digest, /news, /csv, /csvbag, /log, /rank, /mybag, /help'
->>>>>>> e27d1b84
+
 
 
 async def show_menu(update: Update, context: ContextTypes.DEFAULT_TYPE) -> None:
@@ -165,11 +162,7 @@
         '/start - приветственное сообщение\n'
         '/subscribe <TICKER> [...] - подписаться на один или несколько тикеров\n'
         '/unsubscribe <TICKER> - отписаться от тикера\n'
-<<<<<<< HEAD
         '/subs - показать текущие подписки\n'
-=======
-
->>>>>>> e27d1b84
         '/digest - получить новостной дайджест по подпискам\n'
         '/rank - показать самые популярные тикеры\n'
         '/news [hours|days|weeks N] - свежие новости за период\n'
@@ -300,10 +293,6 @@
             logging.error('Failed to save portfolio: %s', e)
     await update.message.reply_text(f'```\n{text}\n```', parse_mode='Markdown')
     await update.message.reply_text('Тикеры портфеля добавлены в подписки.')
-<<<<<<< HEAD
-=======
-
->>>>>>> e27d1b84
 
 async def chart(update: Update, context: ContextTypes.DEFAULT_TYPE) -> None:
     """Send a portfolio chart for the user."""
