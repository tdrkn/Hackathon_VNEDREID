--- conflicted
+++ resolved
@@ -69,72 +69,6 @@
 
 
 
-<<<<<<< HEAD
-=======
-async def init_db():
-    async with aiosqlite.connect(DB_PATH) as conn:
-        await conn.execute(
-            'CREATE TABLE IF NOT EXISTS subscriptions (user_id INTEGER, ticker TEXT, UNIQUE(user_id, ticker))'
-        )
-        await conn.execute(
-            'CREATE TABLE IF NOT EXISTS tokens (user_id INTEGER PRIMARY KEY, token TEXT)'
-        )
-        await conn.commit()
-
-
-async def add_subscription(user_id: int, ticker: str):
-    async with aiosqlite.connect(DB_PATH) as conn:
-        await conn.execute(
-            'INSERT OR IGNORE INTO subscriptions (user_id, ticker) VALUES (?, ?)',
-            (user_id, ticker.upper()),
-        )
-        await conn.commit()
-        async with conn.execute('SELECT ticker FROM subscriptions WHERE user_id=?', (user_id,)) as cur:
-            rows = await cur.fetchall()
-    return [row[0] for row in rows]
-
-
-async def add_subscriptions(user_id: int, tickers):
-    """Add multiple tickers to subscriptions."""
-    tickers_up = {t.upper() for t in tickers if t}
-    if not tickers_up:
-        return await get_subscriptions(user_id)
-    async with aiosqlite.connect(DB_PATH) as conn:
-        await conn.executemany(
-            'INSERT OR IGNORE INTO subscriptions (user_id, ticker) VALUES (?, ?)',
-            [(user_id, t) for t in tickers_up],
-        )
-        await conn.commit()
-        async with conn.execute('SELECT ticker FROM subscriptions WHERE user_id=?', (user_id,)) as cur:
-            rows = await cur.fetchall()
-    return [row[0] for row in rows]
-
-
-
-async def remove_subscription(user_id: int, ticker: str) -> None:
-    async with aiosqlite.connect(DB_PATH) as conn:
-        await conn.execute(
-            'DELETE FROM subscriptions WHERE user_id=? AND ticker=?',
-            (user_id, ticker.upper()),
-        )
-        await conn.commit()
-
-
-async def get_subscriptions(user_id: int):
-    async with aiosqlite.connect(DB_PATH) as conn:
-        async with conn.execute('SELECT ticker FROM subscriptions WHERE user_id=?', (user_id,)) as cur:
-            rows = await cur.fetchall()
-    return [row[0] for row in rows]
-
-
-async def get_rankings():
-    async with aiosqlite.connect(DB_PATH) as conn:
-        async with conn.execute(
-            'SELECT ticker, COUNT(*) as cnt FROM subscriptions GROUP BY ticker ORDER BY cnt DESC'
-        ) as cur:
-            rows = await cur.fetchall()
-    return rows
->>>>>>> 5e0e0cbb
 
 
 async def pg_startup(app) -> None:
@@ -203,14 +137,10 @@
 async def start(update: Update, context: ContextTypes.DEFAULT_TYPE) -> None:
     await update.message.reply_text(
 
-<<<<<<< HEAD
+
         'Привет! Используйте /subscribe <TICKER> [...] чтобы подписаться на новости.'
         'Доступные команды: /subscribe, /unsubscribe, /digest, /news, /csv, /csvbag, /log, /rank, /mybag, /help'
-=======
-        'Привет! Используйте /subscribe <TICKER>, чтобы подписаться на новости. '
-        'Доступные команды: /subscribe, /unsubscribe, /digest, /news, /csv, /csvbag, /log, /rank, /mybag, /chart, /history, /help'
-
->>>>>>> 5e0e0cbb
+
 
     )
 
