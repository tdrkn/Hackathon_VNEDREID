--- conflicted
+++ resolved
@@ -11,7 +11,7 @@
 from concurrent.futures import ThreadPoolExecutor
 from dotenv import load_dotenv
 load_dotenv()
-<<<<<<< HEAD
+
 from .postgres import (
     init_pool as init_pg_pool,
     ensure_schema,
@@ -19,12 +19,6 @@
 )
 from .rss_collector import collect_recent_news_async
 from .storage import save_articles_to_csv
-=======
-
-from .rss_collector import collect_ticker_news, collect_recent_news
-
-from .storage import save_articles_to_csv, save_news_to_csv
->>>>>>> ea726e82
 
 DB_PATH = os.path.join(os.path.dirname(__file__), 'subscriptions.db')
 LOG_PATH = os.path.join(os.path.dirname(__file__), 'bot.log')
@@ -120,10 +114,6 @@
     return ' '.join(str(sentence) for sentence in summary)
 
 
-<<<<<<< HEAD
-=======
-
->>>>>>> ea726e82
 def _parse_hours(args) -> int:
     """Parse time interval arguments and return hours."""
     if not args:
@@ -146,7 +136,7 @@
     except ValueError:
         return 24
 
-<<<<<<< HEAD
+
 
 
 async def get_news_digest(ticker: str, limit: int = 3) -> str:
@@ -161,23 +151,7 @@
     for art in articles_data[:limit]:
         text = art.get('body') or ''
         summary = summarize_text(text) if text else ''
-=======
-def get_news_digest(ticker: str, limit: int = 3) -> str:
-    """Return news digest for ticker and save found articles to CSV."""
-    articles_data = collect_ticker_news(ticker)
-    if not articles_data:
-        return 'Статьи не найдены.'
-
-    save_articles_to_csv(articles_data)
-    save_news_to_csv(articles_data)
-
-    digest_parts = []
-    for art in articles_data[:limit]:
-        if art.get('text'):
-            summary = summarize_text(art['text'])
-        else:
-            summary = ''
->>>>>>> ea726e82
+
         digest_parts.append(f"*{art['title']}*\n{summary}\n{art['link']}")
 
     return '\n\n'.join(digest_parts)
@@ -187,11 +161,8 @@
     await update.message.reply_text(
 
         'Привет! Используйте /subscribe <TICKER>, чтобы подписаться на новости. '
-<<<<<<< HEAD
+
         'Доступные команды: /subscribe, /unsubscribe, /digest, /news, /log, /rank, /help'
-=======
-        'Доступные команды: /subscribe, /unsubscribe, /digest, /news, /rank, /help'
->>>>>>> ea726e82
 
     )
 
@@ -205,10 +176,9 @@
         '/digest - получить новостной дайджест по подпискам\n'
         '/rank - показать самые популярные тикеры\n'
         '/news [hours|days|weeks N] - свежие новости за период\n'
-<<<<<<< HEAD
+
         '/log - показать последние строки лога\n'
-=======
->>>>>>> ea726e82
+
         '/help - показать эту справку'
 
     )
@@ -330,10 +300,9 @@
     app.add_handler(CommandHandler('digest', digest))
     app.add_handler(CommandHandler('rank', rank))
     app.add_handler(CommandHandler('news', news))
-<<<<<<< HEAD
+
     app.add_handler(CommandHandler('log', show_log))
-=======
->>>>>>> ea726e82
+
 
     app.run_polling()
 
