--- conflicted
+++ resolved
@@ -136,10 +136,7 @@
 
     reply_markup = ReplyKeyboardMarkup(keyboard, resize_keyboard=True)
     await update.message.reply_text(
-<<<<<<< HEAD
-        'Привет! Используйте /subscribe <TICKER> [...] чтобы подписаться на новости.'
-        'Доступные команды: /subscribe, /unsubscribe, /subs, /digest, /news, /csv, /csvbag, /log, /rank, /mybag, /help'
-=======
+
         'Привет! Выберите команду с помощью кнопок ниже.',
         reply_markup=reply_markup,
 
@@ -153,7 +150,7 @@
     await update.message.reply_text(
         'Выберите команду:',
         reply_markup=reply_markup,
->>>>>>> d3a88b19
+
     )
 
 
@@ -307,27 +304,7 @@
             logging.error('Failed to save portfolio: %s', e)
     await update.message.reply_text(f'```\n{text}\n```', parse_mode='Markdown')
     await update.message.reply_text('Тикеры портфеля добавлены в подписки.')
-<<<<<<< HEAD
-=======
-
-async def chart(update: Update, context: ContextTypes.DEFAULT_TYPE) -> None:
-    """Send a portfolio chart for the user."""
-    user_id = update.effective_user.id
-    token = await load_token(user_id)
-    if not token:
-        WAITING_TOKEN.add(user_id)
-        await update.message.reply_text('Отправьте токен Тинькофф Инвест в формате t.*')
-        return
-    await update.message.reply_text('Строю график, пожалуйста подождите...')
-    rows = await get_portfolio_data(token)
-    buf = make_portfolio_chart(rows)
-    if not buf:
-        await update.message.reply_text('Не удалось построить график.')
-        return
-    buf.name = 'portfolio.png'
-    await update.message.reply_photo(buf)
-
->>>>>>> d3a88b19
+
 
 async def history(update: Update, context: ContextTypes.DEFAULT_TYPE) -> None:
     """Send price history chart for a ticker."""
