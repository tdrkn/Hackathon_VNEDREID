--- conflicted
+++ resolved
@@ -38,12 +38,10 @@
     load_token,
     save_token,
 )
-<<<<<<< HEAD
+
 from .plotting import make_portfolio_chart, make_price_history_chart
 from .market import get_ticker_history
-=======
-from .plotting import make_portfolio_chart
->>>>>>> 0a6d3922
+
 
 
 DB_PATH = os.path.join(os.path.dirname(__file__), 'subscriptions.db')
@@ -196,14 +194,8 @@
 async def start(update: Update, context: ContextTypes.DEFAULT_TYPE) -> None:
     await update.message.reply_text(
 
-<<<<<<< HEAD
         'Привет! Используйте /subscribe <TICKER>, чтобы подписаться на новости. '
         'Доступные команды: /subscribe, /unsubscribe, /digest, /news, /csv, /csvbag, /log, /rank, /mybag, /chart, /history, /help'
-=======
-
-        'Привет! Используйте /subscribe <TICKER> [...] чтобы подписаться на новости.'
-        'Доступные команды: /subscribe, /unsubscribe, /digest, /news, /csv, /csvbag, /log, /rank, /mybag, /help'
->>>>>>> 0a6d3922
 
 
     )
@@ -223,10 +215,7 @@
         '/log - показать последние строки лога\n'
         '/mybag - показать портфель Тинькофф Инвест\n'
         '/chart - диаграмма распределения портфеля\n'
-<<<<<<< HEAD
         '/history <TICKER> [days] - график цены тикера\n'
-=======
->>>>>>> 0a6d3922
         '/help - показать эту справку'
     )
 
@@ -359,7 +348,6 @@
     await update.message.reply_photo(buf)
 
 
-<<<<<<< HEAD
 async def history(update: Update, context: ContextTypes.DEFAULT_TYPE) -> None:
     """Send price history chart for a ticker."""
     if not context.args:
@@ -387,9 +375,6 @@
     buf.name = f'{ticker}.png'
     await update.message.reply_photo(buf)
 
-=======
->>>>>>> 0a6d3922
-
 async def news(update: Update, context: ContextTypes.DEFAULT_TYPE) -> None:
     """Fetch recent news from RSS feeds and send the headlines."""
     hours = _parse_hours(context.args)
@@ -477,10 +462,7 @@
     app.add_handler(CommandHandler('log', show_log))
     app.add_handler(CommandHandler('mybag', mybag))
     app.add_handler(CommandHandler('chart', chart))
-<<<<<<< HEAD
     app.add_handler(CommandHandler('history', history))
-=======
->>>>>>> 0a6d3922
     app.add_handler(MessageHandler(filters.TEXT & (~filters.COMMAND), handle_token_message))
 
 
