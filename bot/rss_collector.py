--- conflicted
+++ resolved
@@ -7,7 +7,7 @@
 from newspaper import Article
 
 from .storage import save_articles_to_csv, save_articles_to_db
-<<<<<<< HEAD
+
 
 _FEED_CACHE: Dict[str, feedparser.FeedParserDict] = {}
 _ARTICLE_CACHE: Dict[str, str] = {}
@@ -35,8 +35,7 @@
         text = ""
     _ARTICLE_CACHE[url] = text
     return text
-=======
->>>>>>> 8c205fd1
+
 
 RSS_FEEDS: Dict[str, str] = {
     "\u0420\u0411\u041A \u0413\u043b\u0430\u0432\u043d\u044b\u0435 \u043d\u043e\u0432\u043e\u0441\u0442\u0438": "https://static.feed.rbc.ru/rbc/internal/rss.rbc.ru/rbc.ru/mainnews.rss",
@@ -88,19 +87,9 @@
             entry_date_struct = entry.get("published_parsed") or entry.get("updated_parsed")
             if _is_today(entry_date_struct):
                 link = entry.get("link", "")
-<<<<<<< HEAD
+
                 text = _get_article_text(link)
-=======
-                text = ""
-                if link:
-                    try:
-                        article = Article(link)
-                        article.download()
-                        article.parse()
-                        text = article.text
-                    except Exception:
-                        text = ""
->>>>>>> 8c205fd1
+
                 collected.append(
                     {
                         "\u0418\u0441\u0442\u043e\u0447\u043d\u0438\u043a": source,
@@ -128,7 +117,7 @@
     return path
 
 
-<<<<<<< HEAD
+
 def collect_recent_news(hours: int = 24) -> List[dict]:
     """Collect articles from the last `hours` hours from all RSS feeds."""
     collected: List[dict] = []
@@ -156,35 +145,21 @@
     return collected
 
 
-=======
->>>>>>> 8c205fd1
 def collect_ticker_news(ticker: str) -> List[dict]:
     """Collect all articles containing the given ticker from all RSS feeds."""
     ticker_up = ticker.upper()
     collected: List[dict] = []
     for source, url in RSS_FEEDS.items():
-<<<<<<< HEAD
+
         feed = _get_feed(url)
-=======
-        feed = feedparser.parse(url)
->>>>>>> 8c205fd1
+
         for entry in feed.entries:
             text_summary = f"{entry.get('title', '')} {entry.get('summary', '')}"
             if ticker_up in text_summary.upper():
                 link = entry.get("link", "")
-<<<<<<< HEAD
+
                 text = _get_article_text(link)
-=======
-                text = ""
-                if link:
-                    try:
-                        article = Article(link)
-                        article.download()
-                        article.parse()
-                        text = article.text
-                    except Exception:
-                        text = ""
->>>>>>> 8c205fd1
+
                 collected.append(
                     {
                         "source": source,
