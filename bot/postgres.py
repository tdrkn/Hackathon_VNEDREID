import os
from datetime import datetime
from typing import List, Dict
import asyncpg

DATABASE_URL = os.getenv("DATABASE_URL", "postgresql://postgres:postgres@localhost/news")

async def init_pool():
    return await asyncpg.create_pool(DATABASE_URL)

async def ensure_schema(pool):
    async with pool.acquire() as conn:
        await conn.execute(
            """
            CREATE TABLE IF NOT EXISTS news (
                id BIGSERIAL PRIMARY KEY,
                source TEXT,
                title TEXT,
                link TEXT UNIQUE,
                body TEXT,
                published_at TIMESTAMPTZ
            )
            """
        )
        await conn.execute(
            """
            CREATE TABLE IF NOT EXISTS portfolio (
                user_id BIGINT,
                figi TEXT,
                ticker TEXT,
                name TEXT,
                qty DOUBLE PRECISION,
                currency TEXT,
                price DOUBLE PRECISION,
                value DOUBLE PRECISION
            )
            """
        )
        await conn.execute(
            """
            CREATE TABLE IF NOT EXISTS ai_news (
                id BIGSERIAL PRIMARY KEY,
                ticker TEXT,
                company_name TEXT,
                news_type TEXT[],
                topics TEXT[],
                region TEXT,
                correlated_markets TEXT[],
                macro_sensitive BOOLEAN,
                likely_to_influence BOOLEAN,
                influence_reason TEXT,
                sentiment TEXT,
                summary_text TEXT,
                raw_text TEXT,
                title TEXT,
                link TEXT UNIQUE,
                published_at TIMESTAMPTZ
            )
            """
        )

async def insert_articles(pool, articles):
    if not articles:
        return 0
    records = []
    for a in articles:
        date = a.get("date")
        dt = None
        if isinstance(date, str) and date:
            try:
                dt = datetime.fromisoformat(date)
            except ValueError:
                dt = datetime.utcnow()
        elif isinstance(date, datetime):
            dt = date
        else:
            dt = datetime.utcnow()
        records.append((a.get("source"), a.get("title"), a.get("link"), a.get("text", ""), dt))
    async with pool.acquire() as conn:
        await conn.executemany(
            """
            INSERT INTO news(source, title, link, body, published_at)
            VALUES ($1, $2, $3, $4, $5)
            ON CONFLICT (link) DO NOTHING
            """,
            records,
        )
    return len(records)

async def fetch_recent(pool, hours=24):
    async with pool.acquire() as conn:
        rows = await conn.fetch(
            """
            SELECT source, title, link, body, published_at
            FROM news
            WHERE published_at >= now() - ($1 || ' hours')::interval
            ORDER BY published_at DESC
            """,
            hours,
        )
        return [dict(r) for r in rows]

async def fetch_ai_recent(pool, hours: int = 24) -> List[Dict]:
    """Return recently analysed news from ai_news table."""
    async with pool.acquire() as conn:
        rows = await conn.fetch(
            """
            SELECT ticker, company_name, news_type, topics, region,
                   correlated_markets, macro_sensitive, likely_to_influence,
                   influence_reason, sentiment, summary_text, raw_text,
                   title, link, published_at
            FROM ai_news
            WHERE published_at >= now() - ($1 || ' hours')::interval
            ORDER BY published_at DESC
            """,
            hours,
        )
        return [dict(r) for r in rows]

async def fetch_by_ticker(pool, ticker, limit=50):
    pattern = f"%{ticker.upper()}%"
    async with pool.acquire() as conn:
        rows = await conn.fetch(
            """
            SELECT source, title, link, body, published_at
            FROM news
            WHERE upper(title || ' ' || body) LIKE $1
            ORDER BY published_at DESC
            LIMIT $2
            """,
            pattern,
            limit,
        )
        return [dict(r) for r in rows]


async def replace_portfolio(pool, user_id: int, rows: List[Dict]):
    """Replace portfolio entries for a user."""
    if not rows:
        async with pool.acquire() as conn:
            await conn.execute("DELETE FROM portfolio WHERE user_id=$1", user_id)
        return 0

    records = [
        (
            user_id,
            r.get("figi"),
            r.get("ticker"),
            r.get("name"),
            r.get("qty"),
            r.get("currency"),
            r.get("price"),
            r.get("value"),
        )
        for r in rows
    ]
    async with pool.acquire() as conn:
        async with conn.transaction():
            await conn.execute("DELETE FROM portfolio WHERE user_id=$1", user_id)
            await conn.executemany(
                """
                INSERT INTO portfolio(user_id, figi, ticker, name, qty, currency, price, value)
                VALUES ($1,$2,$3,$4,$5,$6,$7,$8)
                """,
                records,
            )
    return len(records)


async def fetch_portfolio(pool, user_id: int) -> List[Dict]:
    """Return portfolio rows for a user."""
    async with pool.acquire() as conn:
        rows = await conn.fetch(
            """
            SELECT figi, ticker, name, qty, currency, price, value
            FROM portfolio
            WHERE user_id=$1
            ORDER BY name
            """,
            user_id,
        )
        return [dict(r) for r in rows]


async def insert_ai_articles(pool, articles):
    """Insert analysed articles into ai_news table."""
    if not articles:
        return 0
    records = []
    for a in articles:
        date = a.get("published_at")
        dt = None
        if isinstance(date, str) and date:
            try:
                dt = datetime.fromisoformat(date)
            except ValueError:
                dt = datetime.utcnow()
        elif isinstance(date, datetime):
            dt = date
        else:
            dt = datetime.utcnow()
        news_type = a.get("news_type")
<<<<<<< HEAD
        if news_type is not None and not isinstance(news_type, list):
            news_type = [str(news_type)]
        topics = a.get("topics")
        if topics is not None and not isinstance(topics, list):
            topics = [str(topics)]
        corr = a.get("correlated_markets")
        if corr is not None and not isinstance(corr, list):
=======
        if isinstance(news_type, list):
            news_type = [str(x) for x in news_type]
        elif news_type is not None:
            news_type = [str(news_type)]

        topics = a.get("topics")
        if isinstance(topics, list):
            topics = [str(x) for x in topics]
        elif topics is not None:
            topics = [str(topics)]

        corr = a.get("correlated_markets")
        if isinstance(corr, list):
            corr = [str(x) for x in corr]
        elif corr is not None:
>>>>>>> 7a40ac7f
            corr = [str(corr)]

        records.append(
            (
                a.get("ticker"),
                a.get("company_name"),
                news_type,
                topics,
                a.get("region"),
                corr,
                a.get("macro_sensitive"),
                a.get("likely_to_influence"),
                a.get("influence_reason"),
                a.get("sentiment"),
                a.get("summary_text"),
                a.get("raw_text"),
                a.get("title"),
                a.get("link"),
                dt,
            )
        )
    async with pool.acquire() as conn:
        await conn.executemany(
            """
            INSERT INTO ai_news(
                ticker, company_name, news_type, topics, region,
                correlated_markets, macro_sensitive, likely_to_influence,
                influence_reason, sentiment, summary_text, raw_text,
                title, link, published_at
            )
            VALUES (
                $1,$2,$3,$4,$5,$6,$7,$8,$9,$10,$11,$12,$13,$14,$15
            )
            ON CONFLICT (link) DO NOTHING
            """,
            records,
        )
    return len(records)


async def fetch_ai_by_ticker(pool, ticker: str, limit: int = 5) -> List[Dict]:
    """Return analysed news for a ticker."""
    async with pool.acquire() as conn:
        rows = await conn.fetch(
            """
            SELECT ticker, company_name, news_type, topics, region,
                   correlated_markets, macro_sensitive, likely_to_influence,
                   influence_reason, sentiment, summary_text, raw_text,
                   title, link, published_at
            FROM ai_news
            WHERE ticker=$1
            ORDER BY published_at DESC
            LIMIT $2
            """,
            ticker.upper(),
            limit,
        )
        return [dict(r) for r in rows]<|MERGE_RESOLUTION|>--- conflicted
+++ resolved
@@ -200,7 +200,7 @@
         else:
             dt = datetime.utcnow()
         news_type = a.get("news_type")
-<<<<<<< HEAD
+
         if news_type is not None and not isinstance(news_type, list):
             news_type = [str(news_type)]
         topics = a.get("topics")
@@ -208,23 +208,7 @@
             topics = [str(topics)]
         corr = a.get("correlated_markets")
         if corr is not None and not isinstance(corr, list):
-=======
-        if isinstance(news_type, list):
-            news_type = [str(x) for x in news_type]
-        elif news_type is not None:
-            news_type = [str(news_type)]
-
-        topics = a.get("topics")
-        if isinstance(topics, list):
-            topics = [str(x) for x in topics]
-        elif topics is not None:
-            topics = [str(topics)]
-
-        corr = a.get("correlated_markets")
-        if isinstance(corr, list):
-            corr = [str(x) for x in corr]
-        elif corr is not None:
->>>>>>> 7a40ac7f
+
             corr = [str(corr)]
 
         records.append(
