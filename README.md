--- conflicted
+++ resolved
@@ -58,7 +58,6 @@
 
 
 После запуска бот начнёт опрашивать Telegram и реагировать на команды пользователей.
-<<<<<<< HEAD
 Чтобы наполнять базу новостями, периодически запускайте:
 
 ```bash
@@ -66,7 +65,6 @@
 ```
 
 Если подключиться к PostgreSQL не удаётся, скрипт напишет об этом в консоль и завершится.
-=======
 
 Все собранные новости сохраняются в два CSV-файла:
 `articles.csv` содержит исходные данные, а `news.csv` совместим
@@ -75,4 +73,3 @@
 ```bash
 psql -d mydb -c "\COPY news(title,body,published_at,source,news_type,region,topics,related_markets,macro_sensitive,likely_to_influence,influence_reason) FROM 'news.csv' CSV HEADER"
 ```
->>>>>>> ea726e82
